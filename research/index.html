<!DOCTYPE html>
<html lang="en">
<<<<<<< HEAD
  <head>
    <meta charset="UTF-8"/>
    <title>ExploreCity Researcher Portal</title>
    <meta name="viewport" content="width=device-width, initial-scale=1.0"/>
    <style type="text/css">
      body {
        font-family: -apple-system, "Segoe UI", "Roboto", Helvetica, sans-serif;
        font-size: 1.25em;
        background-color: #f5f5f5;
        color: #333;
        text-align: center;
        margin: 0;
        padding: 0;
        box-sizing: border-box;
      }

      h1 {
        color: #3498db;
      }

      p {
        color: #555;
        margin-bottom: 20px;
      }

      label {
        display: block;
        margin-top: 10px;
        color: #555;
      }

      input, button {
        padding: 10px;
        margin: 5px;
        font-size: 1em;
        border: 1px solid #3498db;
        border-radius: 5px;
      }

      button {
        background-color: #3498db;
        color: #fff;
        cursor: pointer;
      }

      table {
        width: 80%;
        margin: 20px auto;
        border-collapse: collapse;
        border: 1px solid #3498db;
        border-radius: 5px;
        overflow: hidden;
      }

      th, td {
        padding: 12px;
        border: 1px solid #3498db;
        text-align: left;
      }

      th {
        background-color: #3498db;
        color: #fff;
      }

      tbody tr:hover {
        background-color: #f2f2f2;
      }
    </style>
  </head>
  <body>
    <h1>ExploreCity Researcher Portal</h1>
    <p>Researchers will sign in here to manage the data collected from ExploreCity.</p>

    <label for="city">City:</label>
    <input type="text" id="city" placeholder="Enter City">

    <label for="startDate">Start Date:</label>
    <input type="date" id="startDate">

    <label for="endDate">End Date:</label>
    <input type="date" id="endDate">

    <button onclick="compileData()">Compile</button>

    <table id="dataTable">
      <thead>
        <tr>
          <th>Date and Time</th>
          <th>Location Name</th>
          <th>City</th>
          <th>Location</th>
        </tr>
      </thead>
      <tbody>
        <tr>
          <td id="dateTimeCell"></td>
          <td id="locationNameCell">1</td>
          <td id="cityCell"></td>
          <td id="locationCell"></td>
        </tr>
      </tbody>
    </table>

    <script src="your_script.js"></script>
  </body>
=======
<head>
    <meta charset="UTF-8">
    <title>ExploreCity Researcher Portal</title>
    <meta name="viewport" content="width=device-width, initial-scale=1.0">
    <link rel="stylesheet" type="text/css" href="style.css">
</head>
<body>
    <!-- Diagonal rows of logo background -->
    <div class="background-logo">
        <!-- Repeat this block for each row -->
        <img src="icons/logo.png" alt="Logo">
        <!-- Repeat this block for each row -->
    </div>

    <h1>ExploreCity Researcher Login</h1>

    <form class="login-form" onsubmit="submitForm(); return false;">
        <h2>Login</h2>

        <label for="loginUsername">Username:</label>
        <input type="text" id="loginUsername" name="loginUsername" required>

        <label for="loginPassword">Password:</label>
        <input type="password" id="loginPassword" name="loginPassword" required>

        <button type="submit" class="account-button">Login</button>

        <a href="createAccount.html" class="account-button">Create Account</a>
    </form>

    <script src="api.js"></script>
</body>
>>>>>>> 13c62567
</html><|MERGE_RESOLUTION|>--- conflicted
+++ resolved
@@ -1,113 +1,5 @@
 <!DOCTYPE html>
 <html lang="en">
-<<<<<<< HEAD
-  <head>
-    <meta charset="UTF-8"/>
-    <title>ExploreCity Researcher Portal</title>
-    <meta name="viewport" content="width=device-width, initial-scale=1.0"/>
-    <style type="text/css">
-      body {
-        font-family: -apple-system, "Segoe UI", "Roboto", Helvetica, sans-serif;
-        font-size: 1.25em;
-        background-color: #f5f5f5;
-        color: #333;
-        text-align: center;
-        margin: 0;
-        padding: 0;
-        box-sizing: border-box;
-      }
-
-      h1 {
-        color: #3498db;
-      }
-
-      p {
-        color: #555;
-        margin-bottom: 20px;
-      }
-
-      label {
-        display: block;
-        margin-top: 10px;
-        color: #555;
-      }
-
-      input, button {
-        padding: 10px;
-        margin: 5px;
-        font-size: 1em;
-        border: 1px solid #3498db;
-        border-radius: 5px;
-      }
-
-      button {
-        background-color: #3498db;
-        color: #fff;
-        cursor: pointer;
-      }
-
-      table {
-        width: 80%;
-        margin: 20px auto;
-        border-collapse: collapse;
-        border: 1px solid #3498db;
-        border-radius: 5px;
-        overflow: hidden;
-      }
-
-      th, td {
-        padding: 12px;
-        border: 1px solid #3498db;
-        text-align: left;
-      }
-
-      th {
-        background-color: #3498db;
-        color: #fff;
-      }
-
-      tbody tr:hover {
-        background-color: #f2f2f2;
-      }
-    </style>
-  </head>
-  <body>
-    <h1>ExploreCity Researcher Portal</h1>
-    <p>Researchers will sign in here to manage the data collected from ExploreCity.</p>
-
-    <label for="city">City:</label>
-    <input type="text" id="city" placeholder="Enter City">
-
-    <label for="startDate">Start Date:</label>
-    <input type="date" id="startDate">
-
-    <label for="endDate">End Date:</label>
-    <input type="date" id="endDate">
-
-    <button onclick="compileData()">Compile</button>
-
-    <table id="dataTable">
-      <thead>
-        <tr>
-          <th>Date and Time</th>
-          <th>Location Name</th>
-          <th>City</th>
-          <th>Location</th>
-        </tr>
-      </thead>
-      <tbody>
-        <tr>
-          <td id="dateTimeCell"></td>
-          <td id="locationNameCell">1</td>
-          <td id="cityCell"></td>
-          <td id="locationCell"></td>
-        </tr>
-      </tbody>
-    </table>
-
-    <script src="your_script.js"></script>
-  </body>
-=======
 <head>
     <meta charset="UTF-8">
     <title>ExploreCity Researcher Portal</title>
@@ -140,5 +32,4 @@
 
     <script src="api.js"></script>
 </body>
->>>>>>> 13c62567
 </html>